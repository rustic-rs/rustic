--- conflicted
+++ resolved
@@ -83,12 +83,8 @@
 humantime = { workspace = true }
 indicatif = { workspace = true }
 itertools = { workspace = true }
-<<<<<<< HEAD
-=======
 jemallocator-global = { version = "0.3.2", optional = true }
 mimalloc = { version = "0.1.39", default_features = false, optional = true }
-path-dedot = { workspace = true }
->>>>>>> 29ce537b
 rhai = { workspace = true }
 simplelog = { workspace = true }
 
