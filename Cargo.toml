--- conflicted
+++ resolved
@@ -53,13 +53,8 @@
 
 [dependencies]
 abscissa_core = { version = "0.8.1", default-features = false, features = ["application"] }
-<<<<<<< HEAD
-rustic_backend = { version = "0.5.0", features = ["cli"] }
-rustic_core = { version = "0.6.1", features = ["cli"] }
-=======
 rustic_backend = { version = "0.5.1", features = ["cli"] }
 rustic_core = { version = "0.7.0", features = ["cli"] }
->>>>>>> eb49eda0
 
 # allocators
 jemallocator-global = { version = "0.3.2", optional = true }
