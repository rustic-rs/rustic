--- conflicted
+++ resolved
@@ -121,12 +121,8 @@
 quickcheck = "1"
 quickcheck_macros = "1"
 rstest = "0.23"
-<<<<<<< HEAD
-rustic_testing = "0.2.3"
+rustic_testing = "0.3.0"
 tar = "0.4.42"
-=======
-rustic_testing = "0.3.0"
->>>>>>> b0bd5b6e
 tempfile = "3.13"
 toml = "0.8"
 
