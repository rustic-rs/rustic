--- conflicted
+++ resolved
@@ -6,11 +6,8 @@
 - prune did abort when no time was set for a pack-do-delete. This case is now handled correctly.
 - retrying backend access didn't work for long operations. This has been fixed (and retries are now customizable)
 - The zstd compression library led to data corruption in very unlikely cases. This has been fixed by a dependency update.
-<<<<<<< HEAD
 - The glob option did only work with absolute files. This has been fixed.
-=======
 - Non-unicode link targets are now correctly handled on Unix (after this has been added to the restic repo format).
->>>>>>> 94ccec9f
 
 New features:
 - New global configuration paths are available, located at /etc/rustic/*.toml or %PROGRAMDATA%/rustic/config/*.toml, depending on your platform.
