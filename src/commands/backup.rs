//! `backup` subcommand

use std::path::PathBuf;

use crate::{
    commands::{init::init, snapshots::fill_table},
    config::Hooks,
    helpers::{bold_cell, bytes_size_to_string, table},
    repository::CliRepo,
    status_err, Application, RUSTIC_APP,
};

use abscissa_core::{Command, Runnable, Shutdown};
use anyhow::{anyhow, bail, Context, Result};
use clap::ValueHint;
use comfy_table::Cell;
<<<<<<< HEAD
use log::{debug, error, info, warn};
use merge::Merge;
=======
use conflate::Merge;
use log::{debug, info, warn};
>>>>>>> 68cbca3e
use serde::{Deserialize, Serialize};
use serde_with::serde_as;

use rustic_core::{
    BackupOptions, CommandInput, ConfigOptions, IndexedIds, KeyOptions, LocalSourceFilterOptions,
    LocalSourceSaveOptions, ParentOptions, PathList, ProgressBars, Repository, SnapshotOptions,
};

/// `backup` subcommand
#[serde_as]
#[derive(Clone, Command, Default, Debug, clap::Parser, Serialize, Deserialize, Merge)]
#[serde(default, rename_all = "kebab-case", deny_unknown_fields)]
// Note: using cli_sources, sources and snapshots within this struct is a hack to support serde(deny_unknown_fields)
// for deserializing the backup options from TOML
// Unfortunately we cannot work with nested flattened structures, see
// https://github.com/serde-rs/serde/issues/1547
// A drawback is that a wrongly set "snapshots = ..." won't get correct error handling and need to be manually checked, see below.
#[allow(clippy::struct_excessive_bools)]
pub struct BackupCmd {
    /// Backup source (can be specified multiple times), use - for stdin. If no source is given, uses all
    /// sources defined in the config file
    #[clap(value_name = "SOURCE", value_hint = ValueHint::AnyPath)]
    #[merge(skip)]
    #[serde(skip)]
    cli_sources: Vec<String>,

    /// Set filename to be used when backing up from stdin
    #[clap(long, value_name = "FILENAME", default_value = "stdin", value_hint = ValueHint::FilePath)]
    #[merge(skip)]
    stdin_filename: String,

    /// Start the given command and use its output as stdin
    #[clap(long, value_name = "COMMAND")]
    #[merge(strategy=conflate::option::overwrite_none)]
    stdin_command: Option<CommandInput>,

    /// Manually set backup path in snapshot
    #[clap(long, value_name = "PATH", value_hint = ValueHint::DirPath)]
    #[merge(strategy=conflate::option::overwrite_none)]
    as_path: Option<PathBuf>,

    /// Ignore save options
    #[clap(flatten)]
    #[serde(flatten)]
    ignore_save_opts: LocalSourceSaveOptions,

    /// Don't scan the backup source for its size - this disables ETA estimation for backup.
    #[clap(long)]
<<<<<<< HEAD
    #[merge(strategy = merge::bool::overwrite_false)]
    no_scan: bool,
=======
    #[merge(strategy=conflate::bool::overwrite_false)]
    pub no_scan: bool,
>>>>>>> 68cbca3e

    /// Output generated snapshot in json format
    #[clap(long)]
    #[merge(strategy=conflate::bool::overwrite_false)]
    json: bool,

    /// Show detailed information about generated snapshot
    #[clap(long, conflicts_with = "json")]
    #[merge(strategy=conflate::bool::overwrite_false)]
    long: bool,

    /// Don't show any output
    #[clap(long, conflicts_with_all = ["json", "long"])]
    #[merge(strategy=conflate::bool::overwrite_false)]
    quiet: bool,

    /// Initialize repository, if it doesn't exist yet
    #[clap(long)]
    #[merge(strategy=conflate::bool::overwrite_false)]
    init: bool,

    /// Parent processing options
    #[clap(flatten, next_help_heading = "Options for parent processing")]
    #[serde(flatten)]
    parent_opts: ParentOptions,

    /// Exclude options
    #[clap(flatten, next_help_heading = "Exclude options")]
    #[serde(flatten)]
    ignore_filter_opts: LocalSourceFilterOptions,

    /// Snapshot options
    #[clap(flatten, next_help_heading = "Snapshot options")]
    #[serde(flatten)]
    snap_opts: SnapshotOptions,

    /// Key options (when using --init)
    #[clap(flatten, next_help_heading = "Key options (when using --init)")]
    #[serde(skip)]
    #[merge(skip)]
    key_opts: KeyOptions,

    /// Config options (when using --init)
    #[clap(flatten, next_help_heading = "Config options (when using --init)")]
    #[serde(skip)]
    #[merge(skip)]
    config_opts: ConfigOptions,

    /// Hooks to use
    #[clap(skip)]
    hooks: Hooks,

    /// Backup snapshots to generate
    #[clap(skip)]
    #[merge(strategy = merge_snapshots)]
    snapshots: Vec<BackupCmd>,

    /// Backup source, used within config file
    #[clap(skip)]
    #[merge(skip)]
    sources: Vec<String>,
}

/// Merge backup snapshots to generate
///
/// If a snapshot is already defined on left, use that. Else add it.
///
/// # Arguments
///
/// * `left` - Vector of backup sources
pub(crate) fn merge_snapshots(left: &mut Vec<BackupCmd>, mut right: Vec<BackupCmd>) {
    left.append(&mut right);
    left.sort_by(|opt1, opt2| opt1.sources.cmp(&opt2.sources));
    left.dedup_by(|opt1, opt2| opt1.sources == opt2.sources);
}

impl Runnable for BackupCmd {
    fn run(&self) {
        let config = RUSTIC_APP.config();

        // manually check for a "source" field, check is not done by serde, see above.
        if !config.backup.sources.is_empty() {
            status_err!("key \"sources\" is not valid in the [backup] section!");
            RUSTIC_APP.shutdown(Shutdown::Crash);
        }

        let snapshot_opts = &config.backup.snapshots;
        // manually check for a "sources" field, check is not done by serde, see above.
        if snapshot_opts.iter().any(|opt| !opt.snapshots.is_empty()) {
            status_err!("key \"snapshots\" is not valid in a [[backup.snapshots]] section!");
            RUSTIC_APP.shutdown(Shutdown::Crash);
        }
        if let Err(err) = config.repository.run(|repo| self.inner_run(repo)) {
            status_err!("{}", err);
            RUSTIC_APP.shutdown(Shutdown::Crash);
        };
    }
}

impl BackupCmd {
    fn inner_run(&self, repo: CliRepo) -> Result<()> {
        let config = RUSTIC_APP.config();
        let snapshot_opts = &config.backup.snapshots;

        // Initialize repository if --init is set and it is not yet initialized
        let repo = if self.init && repo.config_id()?.is_none() {
            if config.global.dry_run {
                bail!(
                    "cannot initialize repository {} in dry-run mode!",
                    repo.name
                );
            }
            init(repo.0, &self.key_opts, &self.config_opts)?
        } else {
            repo.open()?
        }
        .to_indexed_ids()?;

        let config_snapshot_sources: Vec<_> = snapshot_opts
            .iter()
            .map(|opt| -> Result<_> {
                Ok(PathList::from_iter(&opt.sources)
                    .sanitize()
                    .with_context(|| {
                        format!(
                            "error sanitizing sources=\"{:?}\" in config file",
                            opt.sources
                        )
                    })?
                    .merge())
            })
            .filter_map(|p| match p {
                Ok(paths) => Some(paths),
                Err(err) => {
                    warn!("{err}");
                    None
                }
            })
            .collect();

        let snapshot_sources = match (self.cli_sources.is_empty(), snapshot_opts.is_empty()) {
            (false, _) => {
                let item = PathList::from_iter(&self.cli_sources).sanitize()?;
                vec![item]
            }
            (true, false) => {
                info!("using all backup sources from config file.");
                config_snapshot_sources.clone()
            }
            (true, true) => {
                bail!("no backup source given.");
            }
        };
        if snapshot_sources.is_empty() {
            return Ok(());
        }

        let hooks = config.backup.hooks.with_context("backup");
        hooks.use_with(|| -> Result<_> {
            let mut is_err = false;
            for sources in snapshot_sources {
                let mut opts = self.clone();

                // merge Options from config file, if given
                if let Some(idx) = config_snapshot_sources.iter().position(|s| s == &sources) {
                    info!("merging sources={sources} section from config file");
                    opts.merge(snapshot_opts[idx].clone());
                }
                if let Err(err) = opts.backup_snapshot(sources.clone(), &repo) {
                    error!("error backing up {sources}: {err}");
                    is_err = true;
                }
            }
            if is_err {
                Err(anyhow!("Not all snapshots were generated successfully!"))
            } else {
                Ok(())
            }
        })
    }

    fn backup_snapshot<P: ProgressBars, S: IndexedIds>(
        mut self,
        source: PathList,
        repo: &Repository<P, S>,
    ) -> Result<()> {
        let config = RUSTIC_APP.config();
        let snapshot_opts = &config.backup.snapshots;
        if let Some(path) = &self.as_path {
            // as_path only works in combination with a single target
            if source.len() > 1 {
                bail!("as-path only works with a single source!");
            }
            // merge Options from config file using as_path, if given
            if let Some(path) = path.as_os_str().to_str() {
                if let Some(idx) = snapshot_opts
                    .iter()
                    .position(|opt| opt.sources == vec![path])
                {
                    info!("merging snapshot=\"{path}\" section from config file");
                    self.merge(snapshot_opts[idx].clone());
                }
            }
        }

        // use the correct source-specific hooks
        let hooks = self.hooks.with_context(&format!("backup {source}"));

        // merge "backup" section from config file, if given
        self.merge(config.backup.clone());

        let backup_opts = BackupOptions::default()
            .stdin_filename(self.stdin_filename)
            .stdin_command(self.stdin_command)
            .as_path(self.as_path)
            .parent_opts(self.parent_opts)
            .ignore_save_opts(self.ignore_save_opts)
            .ignore_filter_opts(self.ignore_filter_opts)
            .no_scan(self.no_scan)
            .dry_run(config.global.dry_run);

        let snap = hooks.use_with(|| -> Result<_> {
            Ok(repo.backup(&backup_opts, &source, self.snap_opts.to_snapshot()?)?)
        })?;

        if self.json {
            let mut stdout = std::io::stdout();
            serde_json::to_writer_pretty(&mut stdout, &snap)?;
        } else if self.long {
            let mut table = table();

            let add_entry = |title: &str, value: String| {
                _ = table.add_row([bold_cell(title), Cell::new(value)]);
            };
            fill_table(&snap, add_entry);

            println!("{table}");
        } else if !self.quiet {
            let summary = snap.summary.unwrap();
            println!(
                "Files:       {} new, {} changed, {} unchanged",
                summary.files_new, summary.files_changed, summary.files_unmodified
            );
            println!(
                "Dirs:        {} new, {} changed, {} unchanged",
                summary.dirs_new, summary.dirs_changed, summary.dirs_unmodified
            );
            debug!("Data Blobs:  {} new", summary.data_blobs);
            debug!("Tree Blobs:  {} new", summary.tree_blobs);
            println!(
                "Added to the repo: {} (raw: {})",
                bytes_size_to_string(summary.data_added_packed),
                bytes_size_to_string(summary.data_added)
            );

            println!(
                "processed {} files, {}",
                summary.total_files_processed,
                bytes_size_to_string(summary.total_bytes_processed)
            );
            println!("snapshot {} successfully saved.", snap.id);
        }

        info!("backup of {source} done.");
        Ok(())
    }
}<|MERGE_RESOLUTION|>--- conflicted
+++ resolved
@@ -14,13 +14,8 @@
 use anyhow::{anyhow, bail, Context, Result};
 use clap::ValueHint;
 use comfy_table::Cell;
-<<<<<<< HEAD
+use conflate::Merge;
 use log::{debug, error, info, warn};
-use merge::Merge;
-=======
-use conflate::Merge;
-use log::{debug, info, warn};
->>>>>>> 68cbca3e
 use serde::{Deserialize, Serialize};
 use serde_with::serde_as;
 
@@ -69,13 +64,8 @@
 
     /// Don't scan the backup source for its size - this disables ETA estimation for backup.
     #[clap(long)]
-<<<<<<< HEAD
-    #[merge(strategy = merge::bool::overwrite_false)]
-    no_scan: bool,
-=======
     #[merge(strategy=conflate::bool::overwrite_false)]
     pub no_scan: bool,
->>>>>>> 68cbca3e
 
     /// Output generated snapshot in json format
     #[clap(long)]
